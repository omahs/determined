[bumpversion]
<<<<<<< HEAD
current_version = 0.20.2-dev0
=======
current_version = 0.21.1-dev0
>>>>>>> 3f8bfee8
commit = true
tag = true
tag_name = {new_version}
message = chore: bump version: {current_version} -> {new_version}
parse = (?P<major>\d+)\.(?P<minor>\d+)(\.(?P<patch>\d+)((?P<pre>-(dev|a|b|rc|final|post))?(?P<dev>\d+)?))?
serialize = 
	{major}.{minor}.{patch}{pre}{dev}
	{major}.{minor}.{patch}

[bumpversion:part:pre]
optional_value = -final
values = 
	-dev
	-rc
	-final

[bumpversion:file:VERSION]

[bumpversion:file:.circleci/config.yml]

[bumpversion:glob:*/setup.py]

[bumpversion:glob:*/*/__version__.py]

[bumpversion:glob:harness/determined/deploy/aws/templates/*.yaml]

[bumpversion:file:webui/react/vite.config.ts]

[bumpversion:file:helm/charts/determined/Chart.yaml]

[bumpversion:glob:model_hub/examples/huggingface/*/*.yaml]

[bumpversion:glob:model_hub/examples/mmdetection/*.yaml]

[bumpversion:glob:model_hub/examples/mmdetection/hydra/configs/config.yaml]<|MERGE_RESOLUTION|>--- conflicted
+++ resolved
@@ -1,9 +1,5 @@
 [bumpversion]
-<<<<<<< HEAD
-current_version = 0.20.2-dev0
-=======
 current_version = 0.21.1-dev0
->>>>>>> 3f8bfee8
 commit = true
 tag = true
 tag_name = {new_version}
