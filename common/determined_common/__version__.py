--- conflicted
+++ resolved
@@ -1,5 +1 @@
-<<<<<<< HEAD
-__version__ = "0.20.2-dev0"
-=======
-__version__ = "0.21.1-dev0"
->>>>>>> 3f8bfee8
+__version__ = "0.21.1-dev0"