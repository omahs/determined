--- conflicted
+++ resolved
@@ -13,11 +13,7 @@
     e2e_cpu_cross_version: end to end CPU tests for testing basic cluster functionality with differing master/agent versions
     e2e_cpu_agent_connection_loss: end to end CPU tests for testing agent functionality on connection loss
     e2e_gpu: end to end GPU tests
-<<<<<<< HEAD
-=======
     e2e_k8s: end to end tests specific to k8s (only used in test-e2e-gke-single-cpu currently)
-    test_strict_ntsc: end to end test covers notebooks, tensorboards, shells, and commands with strict access controls (you can only see your own stuff)
->>>>>>> 4f12118d
     gpu_required: tests with a hard CUDA requirement
     distributed: distributed training tests
     parallel: parallel, multi-gpu tests
