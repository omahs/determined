package stream

import (
	"encoding/json"
	"sync"
)

// UpsertFunc is a function that overrides the default upsert
type UpsertFunc func(interface{}) interface{}

// DeleteFunc is a function that overrides the default deletion
type DeleteFunc func(string, string) interface{}

// Msg is an object with a message and a sequence number and json marshal caching.
type Msg interface {
	SeqNum() int64
	UpsertMsg() UpsertMsg
	DeleteMsg() DeleteMsg
}

// Event contains the old and new version a Msg.  Inserts will have Before==nil, deletions will
// have After==nil.
type Event[T Msg] struct {
	Before *T `json:"before"`
	After  *T `json:"after"`
<<<<<<< HEAD

	upsertCache interface{}
	deleteCache interface{}
}

type PreparableMessage interface{}

type UpsertMsg struct {
	PreparableMessage
	JsonKey string
	Msg     Msg
}

func (u *UpsertMsg) MarshalJSON() ([]byte, error) {
	data := map[string]Msg{
		u.JsonKey: u.Msg,
	}
	return json.Marshal(data)
}

type DeleteMsg struct {
	PreparableMessage
	Key     string
	Deleted string
}

func (d *DeleteMsg) MarshalJSON() ([]byte, error) {
	data := map[string]string{
		d.Key: d.Deleted,
	}
	return json.Marshal(data)
=======
>>>>>>> cc761dc2
}

// Streamer aggregates many events and wakeups into a single slice of pre-marshaled messages.
// One streamer may be associated with many Subscription[T]'s, but it should only have at most one
// Subscription per type T.  One Streamer is intended to belong to one websocket connection.
type Streamer struct {
	Cond *sync.Cond
<<<<<<< HEAD
	// Msgs are pre-marshalled messages to send to the streaming client.
	Msgs []interface{}
=======
	// Msgs are pre-marshaled messages to send to the streaming client.
	Msgs []*websocket.PreparedMessage
>>>>>>> cc761dc2
	// Closed is set externally, and noticed eventually.
	Closed bool
	// PrepareFn is a user defined function that prepares Msgs for broadcast
	PrepareFn func(message PreparableMessage) interface{}
}

<<<<<<< HEAD
func NewStreamer(prepareFn func(message PreparableMessage) interface{}) *Streamer {
	var lock sync.Mutex
	cond := sync.NewCond(&lock)
	if prepareFn == nil {
		panic("PrepareFn must be provided")
	}
	return &Streamer{Cond: cond, PrepareFn: prepareFn}
=======
// NewStreamer creates a new Steamer.
func NewStreamer() *Streamer {
	var lock sync.Mutex
	cond := sync.NewCond(&lock)
	return &Streamer{Cond: cond}
>>>>>>> cc761dc2
}

// Close closes a streamer.
func (s *Streamer) Close() {
	s.Cond.L.Lock()
	defer s.Cond.L.Unlock()
	s.Cond.Signal()
	s.Closed = true
}

// Subscription manages a streamer's subscription to messages of type T.
type Subscription[T Msg] struct {
	// Which streamer is collecting messages from this Subscription?
	Streamer *Streamer
	// Which publisher should we connect to when active?
	Publisher *Publisher[T]
	// Decide if the streamer wants this message.
	filter func(T) bool
	// Decide if the streamer has permission to view this message.
	permissionFilter func(T) bool
	// wakeupID prevent duplicate wakeups if multiple events in a single Broadcast are relevant
	wakeupID int64
}

// NewSubscription creates a new Subscription to messages of type T.
func NewSubscription[T Msg](
	streamer *Streamer,
	publisher *Publisher[T],
	permFilter func(T) bool,
) Subscription[T] {
	return Subscription[T]{
		Streamer:         streamer,
		Publisher:        publisher,
		permissionFilter: permFilter,
	}
}

// Configure updates a Subscription's filters and updates the associated Publisher
// in the event of creating or deleting a Subscription.
func (s *Subscription[T]) Configure(filter func(T) bool) {
	if filter == nil && s.filter == nil {
		// no change, no synchronization needed
		return
	}
	// Changes must be synchronized with our respective publisher.
	s.Publisher.Lock.Lock()
	defer s.Publisher.Lock.Unlock()
	if s.filter == nil {
		// We weren't connected to the publisher before, but now we are.
		s.Publisher.Subscriptions = append(s.Publisher.Subscriptions, s)
	} else if filter == nil {
		// Delete an existing registration.
		for i, sub := range s.Publisher.Subscriptions {
			if sub != s {
				continue
			}
			last := len(s.Publisher.Subscriptions) - 1
			s.Publisher.Subscriptions[i] = s.Publisher.Subscriptions[last]
			s.Publisher.Subscriptions = s.Publisher.Subscriptions[:last]
			break
		}
	} // else modify an existing registration, update subscription filter

	// Remember the new filter.
	s.filter = filter
}

// Publisher is responsible for publishing messages of type T
// to streamers associate with active subscriptions.
type Publisher[T Msg] struct {
	Lock          sync.Mutex
	Subscriptions []*Subscription[T]
	WakeupID      int64
}

<<<<<<< HEAD
=======
// NewPublisher creates a new Publisher for message type T.
>>>>>>> cc761dc2
func NewPublisher[T Msg]() *Publisher[T] {
	return &Publisher[T]{}
}

// CloseAllStreamers closes all streamers associated with this Publisher.
func (p *Publisher[T]) CloseAllStreamers() {
	p.Lock.Lock()
	defer p.Lock.Unlock()
	seenStreamersSet := make(map[*Streamer]struct{})
	for _, sub := range p.Subscriptions {
		if _, ok := seenStreamersSet[sub.Streamer]; !ok {
			sub.Streamer.Close()
			seenStreamersSet[sub.Streamer] = struct{}{}
		}
	}
	p.Subscriptions = nil
}

// Broadcast receives a list of events, determines if they are
// applicable to the publisher's subscriptions, and sends
// appropriate messages to corresponding streamers.
func (p *Publisher[T]) Broadcast(events []Event[T]) {
	p.Lock.Lock()
	defer p.Lock.Unlock()

	// start with a fresh wakeupid
	p.WakeupID++
	wakeupID := p.WakeupID

	// check each event against each subscription
	for _, sub := range p.Subscriptions {
		func() {
			for _, ev := range events {
<<<<<<< HEAD
				var msg interface{}
				if ev.After != nil && sub.filter(*ev.After) {
					// update, insert, or fallin: send the record to the client.
					if ev.upsertCache == nil {
						ev.upsertCache = sub.Streamer.PrepareFn((*ev.After).UpsertMsg())
					}
					// msg = (*ev.After).UpsertMsg(sub.UpsertFunc)
					msg = ev.upsertCache
				} else if ev.Before != nil && sub.filter(*ev.Before) {
					// deletion or fallout: tell the client the record is deleted.
					if ev.deleteCache == nil {
						ev.deleteCache = sub.Streamer.PrepareFn((*ev.Before).DeleteMsg())
					}
					// msg = (*ev.Before).DeleteMsg(sub.DeleteFunc)
					msg = ev.deleteCache
				} else {
=======
				var msg *websocket.PreparedMessage
				switch {
				case ev.After != nil && sub.filter(*ev.After) && sub.permissionFilter(*ev.After):
					// update, insert, or fallin: send the record to the client.
					msg = (*ev.After).UpsertMsg()
				case ev.Before != nil && sub.filter(*ev.Before) && sub.permissionFilter(*ev.Before):
					// deletion or fallout: tell the client the record is deleted.
					msg = (*ev.Before).DeleteMsg()
				default:
>>>>>>> cc761dc2
					// ignore this message
					continue
				}
				// is this the first match for this Subscription during this Broadcast?
				if sub.wakeupID != wakeupID {
					sub.wakeupID = wakeupID
					sub.Streamer.Cond.L.Lock()
					defer sub.Streamer.Cond.L.Unlock()
					sub.Streamer.Cond.Signal()
				}
				sub.Streamer.Msgs = append(sub.Streamer.Msgs, msg)
			}
		}()
	}
}<|MERGE_RESOLUTION|>--- conflicted
+++ resolved
@@ -23,7 +23,6 @@
 type Event[T Msg] struct {
 	Before *T `json:"before"`
 	After  *T `json:"after"`
-<<<<<<< HEAD
 
 	upsertCache interface{}
 	deleteCache interface{}
@@ -55,8 +54,6 @@
 		d.Key: d.Deleted,
 	}
 	return json.Marshal(data)
-=======
->>>>>>> cc761dc2
 }
 
 // Streamer aggregates many events and wakeups into a single slice of pre-marshaled messages.
@@ -64,20 +61,14 @@
 // Subscription per type T.  One Streamer is intended to belong to one websocket connection.
 type Streamer struct {
 	Cond *sync.Cond
-<<<<<<< HEAD
 	// Msgs are pre-marshalled messages to send to the streaming client.
 	Msgs []interface{}
-=======
-	// Msgs are pre-marshaled messages to send to the streaming client.
-	Msgs []*websocket.PreparedMessage
->>>>>>> cc761dc2
 	// Closed is set externally, and noticed eventually.
 	Closed bool
 	// PrepareFn is a user defined function that prepares Msgs for broadcast
 	PrepareFn func(message PreparableMessage) interface{}
 }
 
-<<<<<<< HEAD
 func NewStreamer(prepareFn func(message PreparableMessage) interface{}) *Streamer {
 	var lock sync.Mutex
 	cond := sync.NewCond(&lock)
@@ -85,13 +76,6 @@
 		panic("PrepareFn must be provided")
 	}
 	return &Streamer{Cond: cond, PrepareFn: prepareFn}
-=======
-// NewStreamer creates a new Steamer.
-func NewStreamer() *Streamer {
-	var lock sync.Mutex
-	cond := sync.NewCond(&lock)
-	return &Streamer{Cond: cond}
->>>>>>> cc761dc2
 }
 
 // Close closes a streamer.
@@ -167,10 +151,7 @@
 	WakeupID      int64
 }
 
-<<<<<<< HEAD
-=======
 // NewPublisher creates a new Publisher for message type T.
->>>>>>> cc761dc2
 func NewPublisher[T Msg]() *Publisher[T] {
 	return &Publisher[T]{}
 }
@@ -204,7 +185,6 @@
 	for _, sub := range p.Subscriptions {
 		func() {
 			for _, ev := range events {
-<<<<<<< HEAD
 				var msg interface{}
 				if ev.After != nil && sub.filter(*ev.After) {
 					// update, insert, or fallin: send the record to the client.
@@ -221,17 +201,6 @@
 					// msg = (*ev.Before).DeleteMsg(sub.DeleteFunc)
 					msg = ev.deleteCache
 				} else {
-=======
-				var msg *websocket.PreparedMessage
-				switch {
-				case ev.After != nil && sub.filter(*ev.After) && sub.permissionFilter(*ev.After):
-					// update, insert, or fallin: send the record to the client.
-					msg = (*ev.After).UpsertMsg()
-				case ev.Before != nil && sub.filter(*ev.Before) && sub.permissionFilter(*ev.Before):
-					// deletion or fallout: tell the client the record is deleted.
-					msg = (*ev.Before).DeleteMsg()
-				default:
->>>>>>> cc761dc2
 					// ignore this message
 					continue
 				}
