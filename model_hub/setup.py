from setuptools import find_packages, setup

setup(
    name="model-hub",
<<<<<<< HEAD
    version="0.20.2-dev0",
=======
    version="0.21.1-dev0",
>>>>>>> 3f8bfee8
    author="Determined AI",
    author_email="hello@determined.ai",
    url="https://determined.ai/",
    description="Model Hub for Determined Deep Learning Training Platform",
    long_description="See https://docs.determined.ai/ for more information.",
    license="Apache License 2.0",
    classifiers=["License :: OSI Approved :: Apache Software License"],
    packages=find_packages(exclude=["*.tests", "*.tests.*", "tests.*", "tests"]),
    python_requires=">=3.6",
    package_data={"model_hub": ["py.typed"]},
    # Versions of model-hub will correspond to specific versions of third party
    # libraries that are guaranteed to work with our code.  Other versions
    # may work with model-hub as well but are not officially supported.
    install_requires=[
        "attrdict",
        "determined>=0.13.11",  # We require custom reducers for PyTorchTrial.
    ],
    zip_safe=False,
)<|MERGE_RESOLUTION|>--- conflicted
+++ resolved
@@ -2,11 +2,7 @@
 
 setup(
     name="model-hub",
-<<<<<<< HEAD
-    version="0.20.2-dev0",
-=======
     version="0.21.1-dev0",
->>>>>>> 3f8bfee8
     author="Determined AI",
     author_email="hello@determined.ai",
     url="https://determined.ai/",
