import { render, waitFor } from '@testing-library/react';
import userEvent from '@testing-library/user-event';
import { UIProvider } from 'determined-ui/Theme';
import React, { useState } from 'react';

<<<<<<< HEAD
import { ThemeProvider } from 'components/kit/Theme';
=======
>>>>>>> 47b37ebc
import { stateToLabel } from 'constants/states';
import { ResourceState, SlotState } from 'types';
import { generateAlphaNumeric } from 'utils/string';

import Badge, { BadgeProps, BadgeType } from './Badge';

const CONTENT = generateAlphaNumeric();
const CONTENT_TOOLTIP = generateAlphaNumeric();

const user = userEvent.setup();

const setup = ({
  children = CONTENT,
  tooltip = CONTENT_TOOLTIP,
  type = BadgeType.Header,
  ...props
}: BadgeProps = {}) => {
  return render(
    <ThemeProvider>
      <Badge tooltip={tooltip} type={type} {...props}>
        {children}
      </Badge>
    </ThemeProvider>,
  );
};

describe('Badge', () => {
  it('should display content from children', () => {
    const view = setup();
    expect(view.getByText(CONTENT)).toBeInTheDocument();
  });

  it('should display dynamic content from state prop', async () => {
    const TestComponent = () => {
      const [value, setValue] = useState<SlotState>(SlotState.Free);
      return (
        <ThemeProvider>
          <button role="button" onClick={() => setValue(SlotState.Running)} />
          <Badge state={value} type={BadgeType.State} />
        </ThemeProvider>
      );
    };

    const view = render(<TestComponent />);
    const slotFree = await view.getByText(stateToLabel(SlotState.Free));

    expect(slotFree).toHaveClass('state neutral');

    await user.click(view.getByRole('button'));

    await waitFor(() => {
      expect(view.getByText(stateToLabel(SlotState.Running))).toBeInTheDocument();
    });
  });

  it('should apply className by type', () => {
    const view = setup();
    expect(view.getByText(CONTENT)).toHaveClass('header');
  });

  it('should display tooltip on hover', async () => {
    const view = setup();
    await user.hover(view.getByText(CONTENT));
    await waitFor(() => {
      expect(view.getByRole('tooltip').textContent).toEqual(CONTENT_TOOLTIP);
    });
  });

  it('should display correct style for potential', () => {
    const label = stateToLabel(ResourceState.Potential);
    const view = setup({
      children: label,
      state: ResourceState.Potential,
      type: BadgeType.State,
    });
    const statePotential = view.getByText(label);
    expect(statePotential).toHaveClass('state neutral dashed');
  });
});<|MERGE_RESOLUTION|>--- conflicted
+++ resolved
@@ -1,12 +1,8 @@
 import { render, waitFor } from '@testing-library/react';
 import userEvent from '@testing-library/user-event';
-import { UIProvider } from 'determined-ui/Theme';
+import { ThemeProvider } from 'determined-ui/Theme';
 import React, { useState } from 'react';
 
-<<<<<<< HEAD
-import { ThemeProvider } from 'components/kit/Theme';
-=======
->>>>>>> 47b37ebc
 import { stateToLabel } from 'constants/states';
 import { ResourceState, SlotState } from 'types';
 import { generateAlphaNumeric } from 'utils/string';
