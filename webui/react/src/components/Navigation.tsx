import Spinner from 'determined-ui/Spinner';
import useUI from 'determined-ui/Theme';
import { useInitApi } from 'determined-ui/Toast';
import { Loadable } from 'determined-ui/utils/loadable';
import React, { useEffect } from 'react';

<<<<<<< HEAD
import Spinner from 'components/kit/Spinner';
import useUI from 'components/kit/Theme';
import { Loadable } from 'components/kit/utils/loadable';
=======
>>>>>>> 4c593931
import clusterStore from 'stores/cluster';
import determinedStore, { BrandingType } from 'stores/determinedInfo';
import permissionStore from 'stores/permissions';
import userStore from 'stores/users';
import { ResourceType } from 'types';
import { updateFaviconType } from 'utils/browser';
import { useObservable } from 'utils/observable';

import css from './Navigation.module.scss';
import NavigationSideBar from './NavigationSideBar';
import NavigationTabbar from './NavigationTabbar';

interface Props {
  children?: React.ReactNode;
}

const Navigation: React.FC<Props> = ({ children }) => {
  const { ui } = useUI();
  const info = useObservable(determinedStore.info);
  const loadableCurrentUser = useObservable(userStore.currentUser);
  const clusterOverview = useObservable(clusterStore.clusterOverview);

  useEffect(() => {
    updateFaviconType(
      Loadable.quickMatch(
        clusterOverview,
        false,
        false,
        (o) => o[ResourceType.ALL].allocation !== 0,
      ),
      info.branding || BrandingType.Determined,
    );
  }, [clusterOverview, info]);

  const { rbacEnabled } = useObservable(determinedStore.info);

  useEffect(() => {
    const shouldPoll = rbacEnabled && Loadable.isLoaded(loadableCurrentUser);
    return permissionStore.startPolling({ condition: shouldPoll, delay: 120_000 });
  }, [loadableCurrentUser, rbacEnabled]);

  return (
    <Spinner spinning={ui.showSpinner}>
      <div className={css.base}>
        <NavigationSideBar />
        {children}
        <NavigationTabbar />
      </div>
    </Spinner>
  );
};

export default Navigation;<|MERGE_RESOLUTION|>--- conflicted
+++ resolved
@@ -1,15 +1,8 @@
 import Spinner from 'determined-ui/Spinner';
 import useUI from 'determined-ui/Theme';
-import { useInitApi } from 'determined-ui/Toast';
 import { Loadable } from 'determined-ui/utils/loadable';
 import React, { useEffect } from 'react';
 
-<<<<<<< HEAD
-import Spinner from 'components/kit/Spinner';
-import useUI from 'components/kit/Theme';
-import { Loadable } from 'components/kit/utils/loadable';
-=======
->>>>>>> 4c593931
 import clusterStore from 'stores/cluster';
 import determinedStore, { BrandingType } from 'stores/determinedInfo';
 import permissionStore from 'stores/permissions';
