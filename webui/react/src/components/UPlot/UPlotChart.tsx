--- conflicted
+++ resolved
@@ -1,18 +1,11 @@
 import Button from 'determined-ui/Button';
 import Icon from 'determined-ui/Icon';
 import Spinner from 'determined-ui/Spinner';
-import useUI, { DarkLight } from 'determined-ui/Theme';
+import useUI from 'determined-ui/Theme';
 import React, { RefObject, useCallback, useEffect, useMemo, useRef, useState } from 'react';
 import { throttle } from 'throttle-debounce';
 import uPlot, { AlignedData } from 'uplot';
 
-<<<<<<< HEAD
-import Button from 'components/kit/Button';
-import Icon from 'components/kit/Icon';
-import Spinner from 'components/kit/Spinner';
-import useUI from 'components/kit/Theme';
-=======
->>>>>>> 4c593931
 import usePrevious from 'hooks/usePrevious';
 import useResize from 'hooks/useResize';
 import { useTheme } from 'hooks/useTheme';
