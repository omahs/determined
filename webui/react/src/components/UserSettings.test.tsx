import { waitFor } from '@testing-library/dom';
import { render, screen } from '@testing-library/react';
import userEvent from '@testing-library/user-event';
import { UIProvider } from 'determined-ui/Theme';
import { ConfirmationProvider } from 'determined-ui/useConfirm';
import React, { useCallback, useEffect } from 'react';

<<<<<<< HEAD
import { ThemeProvider } from 'components/kit/Theme';
=======
>>>>>>> 4c593931
import { patchUser as mockPatchUser } from 'services/api';
import { PatchUserParams } from 'services/types';
import authStore from 'stores/auth';
import userStore from 'stores/users';
import userSettings from 'stores/userSettings';
import { DetailedUser } from 'types';

import UserSettings from './UserSettings';

vi.mock('services/api', () => ({
  getUsers: () =>
    Promise.resolve({
      users: [
        {
          displayName: 'Test Name',
          id: 1,
          isActive: true,
          isAdmin: false,
          username: 'test_username1',
        },
      ],
    }),
  patchUser: vi.fn((params: PatchUserParams) =>
    Promise.resolve({
      displayName: params.userParams.displayName,
      id: 1,
      isActive: true,
    }),
  ),
}));

const user = userEvent.setup();

const DISPLAY_NAME = 'Test Name';
const USERNAME = 'test_username1';

const CURRENT_USER: DetailedUser = {
  displayName: DISPLAY_NAME,
  id: 1,
  isActive: true,
  isAdmin: false,
  username: USERNAME,
};

const Container: React.FC = () => {
  const loadUsers = useCallback(() => {
    userStore.updateCurrentUser(CURRENT_USER);
  }, []);

  useEffect(() => {
    authStore.setAuth({ isAuthenticated: true });
    userSettings.startPolling();
    return userStore.fetchUsers();
  }, []);

  useEffect(() => {
    loadUsers();
  }, [loadUsers]);

  return (
    <UserSettings
      show={true}
      onClose={() => {
        return null;
      }}
    />
  );
};

const setup = () =>
  render(
    <ThemeProvider>
      <ConfirmationProvider>
        <Container />
      </ConfirmationProvider>
    </ThemeProvider>,
  );

describe('UserSettings', () => {
  beforeEach(() => {
    vi.clearAllMocks();
  });

  it('should render with correct values', async () => {
    setup();
    expect(await screen.findByText('Username')).toBeInTheDocument();
    expect(screen.getByText('Display Name')).toBeInTheDocument();
    expect(screen.getByText('Password')).toBeInTheDocument();
    expect(await screen.findByText(USERNAME)).toBeInTheDocument();
  });
  it('should be able to change display name', async () => {
    setup();
    await user.click(screen.getByTestId('edit-displayname'));
    await user.type(screen.getByPlaceholderText('Add display name'), 'a');
    await user.click(screen.getByTestId('submit-displayname'));
    expect(mockPatchUser).toHaveBeenCalledWith({
      userId: 1,
      userParams: { displayName: `${DISPLAY_NAME}a` },
    });
    await waitFor(() =>
      expect(screen.getByTestId('value-displayname')).toHaveTextContent(`${DISPLAY_NAME}a`),
    );
  });
});<|MERGE_RESOLUTION|>--- conflicted
+++ resolved
@@ -1,14 +1,10 @@
 import { waitFor } from '@testing-library/dom';
 import { render, screen } from '@testing-library/react';
 import userEvent from '@testing-library/user-event';
-import { UIProvider } from 'determined-ui/Theme';
+import { ThemeProvider } from 'determined-ui/Theme';
 import { ConfirmationProvider } from 'determined-ui/useConfirm';
 import React, { useCallback, useEffect } from 'react';
 
-<<<<<<< HEAD
-import { ThemeProvider } from 'components/kit/Theme';
-=======
->>>>>>> 4c593931
 import { patchUser as mockPatchUser } from 'services/api';
 import { PatchUserParams } from 'services/types';
 import authStore from 'stores/auth';
