import React, { useMemo, useRef } from 'react';
import { FixedSizeGrid, GridChildComponentProps } from 'react-window';
import uPlot, { AlignedData, Plugin } from 'uplot';

import { XAxisDomain, XAxisFilter } from 'components/kit/LineChart/XAxisFilter';
import ScaleSelect from 'components/ScaleSelect';
import { SyncProvider } from 'components/UPlot/SyncProvider';
import { UPlotPoint } from 'components/UPlot/types';
import UPlotChart, { Options } from 'components/UPlot/UPlotChart';
import { closestPointPlugin } from 'components/UPlot/UPlotChart/closestPointPlugin';
import { tooltipsPlugin } from 'components/UPlot/UPlotChart/tooltipsPlugin2';
import useResize from 'hooks/useResize';
import Spinner from 'shared/components/Spinner/Spinner';
import { glasbeyColor } from 'shared/utils/color';
import { MetricType, Scale } from 'types';
import { getTimeTickValues } from 'utils/chart';
import { Loadable } from 'utils/loadable';

import css from './LineChart.module.scss';

export const TRAINING_SERIES_COLOR = '#009BDE';
export const VALIDATION_SERIES_COLOR = '#F77B21';

/**
 * @typedef Serie
 * Represents a single Series to display on the chart.
 * @param {string} [color] - A CSS-compatible color to directly set the line and tooltip color for the Serie. Defaults to glasbeyColor.
 * @param {Partial<Record<XAxisDomain, [x: number, y: number][]>>} data - An array of ordered [x, y] points for each axis.
 * @param {MetricType} [metricType] - Indicator of a Serie representing a Training or Validation metric.
 * @param {string} [name] - Name to display in legend and toolip instead of Series number.
 */

export interface Serie {
  color?: string;
  data: Partial<Record<XAxisDomain, [x: number, y: number][]>>;
  key?: number;
  metricType?: MetricType;
  name?: string;
}

/**
 * @typedef ChartProps {object}
 * Config for a single LineChart component.
 * @param {number} [focusedSeries] - Highlight one Serie's line and fade the others, given an index in the given series.
 * @param {number} [height=350] - Height in pixels.
 * @param {Scale} [scale=Scale.Linear] - Linear or Log Scale for the y-axis.
 * @param {Serie[]} series - Array of valid series to plot onto the chart.
 * @param {boolean} [showLegend=false] - Display a custom legend below the chart with each metric's color, name, and type.
 * @param {string} [title] - Title for the chart.
 * @param {XAxisDomain} [xAxis=XAxisDomain.Batches] - Set the x-axis of the chart (example: batches, time).
 * @param {string} [xLabel] - Directly set label below the x-axis.
 * @param {string} [yLabel] - Directly set label left of the y-axis.
 */
interface ChartProps {
  experimentId?: number;
  focusedSeries?: number;
  height?: number;
  onPointClick?: (event: MouseEvent, point: UPlotPoint) => void;
  onPointFocus?: (point: UPlotPoint | undefined) => void;
  plugins?: Plugin[];
  scale?: Scale;
  series: Serie[];
  showLegend?: boolean;
  title?: string;
  xAxis?: XAxisDomain;
  xLabel?: string;
  yLabel?: string;
  yTickValues?: uPlot.Axis.Values;
}

interface LineChartProps extends Omit<ChartProps, 'series'> {
  series: Serie[] | Loadable<Serie[]>;
}

export const LineChart: React.FC<LineChartProps> = ({
  experimentId,
  focusedSeries,
  height = 350,
  onPointClick,
  onPointFocus,
  scale = Scale.Linear,
  plugins: propPlugins,
  series: propSeries,
  showLegend = false,
  title,
  xAxis = XAxisDomain.Batches,
  xLabel,
  yLabel,
  yTickValues,
}: LineChartProps) => {
  const series = Loadable.isLoadable(propSeries) ? Loadable.getOrElse([], propSeries) : propSeries;
  const isLoading = Loadable.isLoadable(propSeries) && Loadable.isLoading(propSeries);

  const hasPopulatedSeries: boolean = useMemo(
    () => !!series.find((serie) => serie.data[xAxis]?.length),
    [series, xAxis],
  );

  const seriesColors: string[] = useMemo(
    () => series.map((s, i) => s.color ?? glasbeyColor(i)),
    [series],
  );

  const seriesNames: string[] = useMemo(() => {
    return series.map(
      (s, idx) =>
        (s.metricType === MetricType.Training
          ? '[T] '
          : s.metricType === MetricType.Validation
          ? '[V] '
          : '') + (s.name || `Series ${idx + 1}`),
    );
  }, [series]);

  const chartData: AlignedData = useMemo(() => {
    const xSet = new Set<number>();
    const yValues: Record<string, Record<string, number | null>> = {};

    series.forEach((serie, serieIndex) => {
      yValues[serieIndex] = {};
      (serie.data[xAxis] || []).forEach((pt) => {
        const xVal = pt[0];
        xSet.add(xVal);
        yValues[serieIndex][xVal] = Number.isFinite(pt[1]) ? pt[1] : null;
      });
    });

    const xValues: number[] = Array.from(xSet);
    xValues.sort((a, b) => a - b);
    const yValuesArray: (number | null)[][] = Object.values(yValues).map((yValue) => {
      return xValues.map((xValue) => (yValue[xValue] != null ? yValue[xValue] : null));
    });

    return [xValues, ...yValuesArray];
  }, [series, xAxis]);

  const xTickValues: uPlot.Axis.Values | undefined = useMemo(
    () =>
      xAxis === XAxisDomain.Time &&
      chartData.length > 0 &&
      chartData[0].length > 0 &&
      chartData[0][chartData[0].length - 1] - chartData[0][0] < 43200 // 12 hours
        ? getTimeTickValues
        : undefined,
    [chartData, xAxis],
  );

  const chartOptions: Options = useMemo(() => {
    const plugins: Plugin[] = propPlugins ?? [
      tooltipsPlugin({
        isShownEmptyVal: false,
        // use specified color on Serie, or glasbeyColor
        seriesColors,
      }),
      closestPointPlugin({
        onPointClick,
        onPointFocus,
        yScale: 'y',
      }),
    ];

    return {
      axes: [
        {
          font: '12px "Objektiv Mk3", Arial, Helvetica, sans-serif',
          grid: { show: false },
          label: xLabel,
          scale: 'x',
          side: 2,
          space: 120,
          ticks: { show: false },
          values: xTickValues,
        },
        {
          font: '12px "Objektiv Mk3", Arial, Helvetica, sans-serif',
          grid: { stroke: '#E3E3E3', width: 1 },
          label: yLabel,
          labelGap: 8,
          scale: 'y',
          side: 3,
          ticks: { show: false },
          values: yTickValues,
        },
      ],
      cursor: {
        drag: { x: true, y: false },
      },
      height: height - (hasPopulatedSeries ? 0 : 20),
      legend: { show: false },
      plugins,
      scales: {
        x: {
          time: xAxis === XAxisDomain.Time,
        },
        y: {
          distr: scale === Scale.Log ? 3 : 1,
        },
      },
      series: [
        { label: xLabel ?? xAxis ?? 'X' },
        ...series.map((serie, idx) => {
          return {
            alpha: focusedSeries === undefined || focusedSeries === idx ? 1 : 0.4,
            label: seriesNames[idx],
            points: { show: (serie.data[xAxis] || []).length <= 1 },
            scale: 'y',
            spanGaps: true,
            stroke: seriesColors[idx],
            type: 'line',
            width: 2,
          };
        }),
      ],
    };
  }, [
    seriesColors,
    onPointClick,
    onPointFocus,
    xLabel,
    xTickValues,
    yLabel,
    yTickValues,
    height,
    xAxis,
    scale,
    series,
    seriesNames,
    hasPopulatedSeries,
    propPlugins,
    focusedSeries,
  ]);

  return (
    <div className="diamond-cursor">
      {title && <h5 className={css.chartTitle}>{title}</h5>}
      <UPlotChart
        allowDownload={hasPopulatedSeries}
        data={chartData}
        experimentId={experimentId}
        isLoading={isLoading}
        options={chartOptions}
      />
      {showLegend && (
        <div className={css.legendContainer}>
          {hasPopulatedSeries ? (
            series.map((s, idx) => (
              <li className={css.legendItem} key={idx}>
                <span className={css.colorButton} style={{ color: seriesColors[idx] }}>
                  &mdash;
                </span>
                {seriesNames[idx]}
              </li>
            ))
          ) : (
            <li>&nbsp;</li>
          )}
        </div>
      )}
    </div>
  );
};

export type ChartsProps = ChartProps[];

/**
 * @typedef GroupProps {object}
 * Config for a grid of LineCharts.
 * @param {ChartsProps} chartsProps - Provide series to plot on each chart, and any chart-specific config.
 * @param {XAxisDomain[]} [xAxisOptions] - A list of possible x-axes to select in a dropdown; examples: Batches, Time, Epoch.
 * @param {Scale} scale - Scale of chart, can be linear or log
 */
export interface GroupProps {
  chartsProps: ChartsProps | Loadable<ChartsProps>;
  onXAxisChange: (ax: XAxisDomain) => void;
  scale: Scale;
  setScale: React.Dispatch<React.SetStateAction<Scale>>;
  xAxis: XAxisDomain;
}

/**
 * VirtualChartRenderer is used by FixedSizeGrid to virtually render individual charts.
 * `data` comes from the itemData prop that is passed to FixedSizeGrid.
 */
const VirtualChartRenderer: React.FC<
  GridChildComponentProps<{
    chartsProps: ChartsProps;
    columnCount: number;
    scale: Scale;
    xAxis: XAxisDomain;
  }>
> = ({ columnIndex, rowIndex, style, data }) => {
  const { chartsProps, columnCount, scale, xAxis } = data;

  const cellIndex = rowIndex * columnCount + columnIndex;

  if (chartsProps === undefined || cellIndex >= chartsProps.length) return null;
  const chartProps = chartsProps[cellIndex];

  return (
    <div className={css.chartgridCell} key={`${rowIndex}, ${columnIndex}`} style={style}>
      <div className={css.chartgridCellCard}>
        <LineChart {...chartProps} scale={scale} xAxis={xAxis} />
      </div>
    </div>
  );
};

export const ChartGrid: React.FC<GroupProps> = React.memo(
  ({ chartsProps: propChartsProps, xAxis, onXAxisChange, scale, setScale }: GroupProps) => {
    const chartGridRef = useRef<HTMLDivElement | null>(null);
    const { width, height } = useResize(chartGridRef);
    const columnCount = Math.max(1, Math.floor(width / 540));
    const chartsProps = Loadable.isLoadable(propChartsProps)
      ? Loadable.getOrElse([], propChartsProps)
      : propChartsProps;
    const isLoading = Loadable.isLoadable(propChartsProps) && Loadable.isLoading(propChartsProps);

    // X-Axis control
    const xAxisOptions = useMemo(() => {
      const xOpts = new Set<string>();
      chartsProps.forEach((chart) => {
        chart.series.forEach((serie) => {
          Object.entries(serie.data).forEach(([xAxisOption, dataPoints]) => {
            if (dataPoints.length > 0) {
              xOpts.add(xAxisOption);
            }
          });
        });
      });
      return Array.from(xOpts).sort();
    }, [chartsProps]);

    return (
      <div className={css.chartgridContainer} ref={chartGridRef}>
        <Spinner
          center
          className={css.chartgridLoading}
          spinning={isLoading}
          tip="Loading chart data...">
          {chartsProps.length > 0 && (
            <>
              <div className={css.filterContainer}>
                <ScaleSelect value={scale} onChange={setScale} />
                {xAxisOptions && xAxisOptions.length > 1 && (
                  <XAxisFilter options={xAxisOptions} value={xAxis} onChange={onXAxisChange} />
                )}
              </div>
              <SyncProvider>
                <FixedSizeGrid
                  columnCount={columnCount}
                  columnWidth={Math.floor(width / columnCount)}
                  height={Math.min(
                    height - 40,
                    (chartsProps.length > columnCount ? 2.1 : 1.05) * 480,
                  )}
                  itemData={{ chartsProps: chartsProps, columnCount, scale, xAxis }}
                  rowCount={Math.ceil(chartsProps.length / columnCount)}
                  rowHeight={480}
<<<<<<< HEAD
=======
                  style={{ height: '100%' }}
>>>>>>> 3f8bfee8
                  width={width}>
                  {VirtualChartRenderer}
                </FixedSizeGrid>
              </SyncProvider>
            </>
          )}
          {chartsProps.length === 0 && !isLoading && (
            <div className={css.chartgridEmpty}>
              <span>No data to plot.</span>
            </div>
          )}
        </Spinner>
      </div>
    );
  },
);<|MERGE_RESOLUTION|>--- conflicted
+++ resolved
@@ -356,10 +356,7 @@
                   itemData={{ chartsProps: chartsProps, columnCount, scale, xAxis }}
                   rowCount={Math.ceil(chartsProps.length / columnCount)}
                   rowHeight={480}
-<<<<<<< HEAD
-=======
                   style={{ height: '100%' }}
->>>>>>> 3f8bfee8
                   width={width}>
                   {VirtualChartRenderer}
                 </FixedSizeGrid>
