--- conflicted
+++ resolved
@@ -1,14 +1,10 @@
 import { waitFor } from '@testing-library/react';
 import { act, renderHook, RenderResult } from '@testing-library/react-hooks';
-import { UIProvider } from 'determined-ui/Theme';
+import { ThemeProvider } from 'determined-ui/Theme';
 import { array, boolean, number, string, undefined as undefinedType, union } from 'io-ts';
 import React, { useEffect } from 'react';
 import { BrowserRouter } from 'react-router-dom';
 
-<<<<<<< HEAD
-import { ThemeProvider } from 'components/kit/Theme';
-=======
->>>>>>> 4c593931
 import authStore from 'stores/auth';
 import userStore from 'stores/users';
 import userSettings from 'stores/userSettings';
