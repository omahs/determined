--- conflicted
+++ resolved
@@ -176,8 +176,6 @@
     });
 
     expect(window.location.search).toBe('');
-<<<<<<< HEAD
-=======
   });
 
   it('should have default settings after reset', async () => {
@@ -192,7 +190,6 @@
         ),
       );
     }
->>>>>>> 3f8bfee8
   });
 
   it('should update settings', async () => {
