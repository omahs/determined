--- conflicted
+++ resolved
@@ -1,14 +1,8 @@
 import { render, screen, waitFor } from '@testing-library/react';
 import userEvent from '@testing-library/user-event';
 import * as src from 'determined-ui/LogViewer/LogViewer';
-import { UIProvider } from 'determined-ui/Theme';
-
-<<<<<<< HEAD
-import * as src from 'components/kit/LogViewer/LogViewer';
-import { ThemeProvider } from 'components/kit/Theme';
-import { flakyIt } from 'quarantineTests';
-=======
->>>>>>> 4c593931
+import { ThemeProvider } from 'determined-ui/Theme';
+
 import { serverAddress } from 'routes/utils';
 import { FetchArgs } from 'services/api-ts-sdk';
 import { mapV1LogsResponse } from 'services/decoder';
