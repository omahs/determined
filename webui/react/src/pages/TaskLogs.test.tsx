--- conflicted
+++ resolved
@@ -1,14 +1,7 @@
 import { render, screen, waitFor } from '@testing-library/react';
 import userEvent from '@testing-library/user-event';
 import * as src from 'determined-ui/LogViewer/LogViewer';
-import { UIProvider } from 'determined-ui/Theme';
-
-<<<<<<< HEAD
-import * as src from 'components/kit/LogViewer/LogViewer';
-import { ThemeProvider } from 'components/kit/Theme';
-import { flakyIt } from 'quarantineTests';
-=======
->>>>>>> 47b37ebc
+
 import { serverAddress } from 'routes/utils';
 import { FetchArgs } from 'services/api-ts-sdk';
 import { mapV1LogsResponse } from 'services/decoder';
@@ -105,38 +98,38 @@
       streamingRounds?: number;
     } = {},
   ) =>
-  (config: src.FetchConfig, type: src.FetchType): FetchArgs => {
-    const options = {
-      existingLogs: mockOptions.existingLogs,
-      follow: false,
-      limit: config.limit,
-      logsReference: mockOptions.logsReference,
-      orderBy: 'ORDER_BY_UNSPECIFIED',
-      signal: mockOptions.canceler?.signal,
-      skipStreaming: mockOptions.skipStreaming,
-      streamingRounds: mockOptions.streamingRounds,
-      timestampAfter: '',
-      timestampBefore: '',
+    (config: src.FetchConfig, type: src.FetchType): FetchArgs => {
+      const options = {
+        existingLogs: mockOptions.existingLogs,
+        follow: false,
+        limit: config.limit,
+        logsReference: mockOptions.logsReference,
+        orderBy: 'ORDER_BY_UNSPECIFIED',
+        signal: mockOptions.canceler?.signal,
+        skipStreaming: mockOptions.skipStreaming,
+        streamingRounds: mockOptions.streamingRounds,
+        timestampAfter: '',
+        timestampBefore: '',
+      };
+
+      if (type === src.FetchType.Initial) {
+        options.orderBy =
+          config.fetchDirection === src.FetchDirection.Older ? 'ORDER_BY_DESC' : 'ORDER_BY_ASC';
+      } else if (type === src.FetchType.Newer) {
+        options.orderBy = 'ORDER_BY_ASC';
+        if (config.offsetLog?.time) options.timestampAfter = config.offsetLog.time;
+      } else if (type === src.FetchType.Older) {
+        options.orderBy = 'ORDER_BY_DESC';
+        if (config.offsetLog?.time) options.timestampBefore = config.offsetLog.time;
+      } else if (type === src.FetchType.Stream) {
+        options.follow = true;
+        options.limit = 0;
+        options.orderBy = 'ORDER_BY_ASC';
+        options.timestampAfter = new Date(NOW).toISOString();
+      }
+
+      return { options, url: 'byTime' };
     };
-
-    if (type === src.FetchType.Initial) {
-      options.orderBy =
-        config.fetchDirection === src.FetchDirection.Older ? 'ORDER_BY_DESC' : 'ORDER_BY_ASC';
-    } else if (type === src.FetchType.Newer) {
-      options.orderBy = 'ORDER_BY_ASC';
-      if (config.offsetLog?.time) options.timestampAfter = config.offsetLog.time;
-    } else if (type === src.FetchType.Older) {
-      options.orderBy = 'ORDER_BY_DESC';
-      if (config.offsetLog?.time) options.timestampBefore = config.offsetLog.time;
-    } else if (type === src.FetchType.Stream) {
-      options.follow = true;
-      options.limit = 0;
-      options.orderBy = 'ORDER_BY_ASC';
-      options.timestampAfter = new Date(NOW).toISOString();
-    }
-
-    return { options, url: 'byTime' };
-  };
 
 const findTimeLogIndex = (logs: TestLog[], timeString: string): number => {
   const timestamp = new Date(timeString).getTime().toString();
