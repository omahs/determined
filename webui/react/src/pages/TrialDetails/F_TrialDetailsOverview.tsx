--- conflicted
+++ resolved
@@ -10,7 +10,6 @@
 import { drawPointsPlugin } from 'components/UPlot/UPlotChart/drawPointsPlugin';
 import { tooltipsPlugin } from 'components/UPlot/UPlotChart/tooltipsPlugin2';
 import useMetricNames from 'hooks/useMetricNames';
-import useModalModelCreate from 'hooks/useModal/Model/useModalModelCreate';
 import usePermissions from 'hooks/usePermissions';
 import { useSettings } from 'hooks/useSettings';
 import TrialInfoBox from 'pages/TrialDetails/TrialInfoBox';
@@ -69,7 +68,6 @@
     [trial],
   );
 
-<<<<<<< HEAD
   const handleOnCloseCheckpoint = useCallback(
     (reason?: ModalCloseReason) => {
       if (reason === ModalCloseReason.Ok && checkpoint?.uuid) {
@@ -86,20 +84,6 @@
     },
     [],
   );
-
-  const { contextHolder: modalModelCreateContextHolder, modalOpen: openModalCreateModel } =
-    useModalModelCreate({ onClose: handleOnCloseCreateModel });
-
-  const handleOnCloseCheckpointRegister = (reason?: ModalCloseReason, checkpoints?: string[]) => {
-    if (checkpoints) openModalCreateModel({ checkpoints });
-  };
-=======
-  const { contextHolders, openCheckpoint, modelCreateModalComponent } = useCheckpointFlow({
-    checkpoint,
-    config: experiment.config,
-    title: `Best checkpoint for Trial ${trial?.id}`,
-  });
->>>>>>> fda950f9
 
   const { metrics, data, scale, setScale } = useTrialMetrics(trial);
 
@@ -267,7 +251,6 @@
           )}
         </>
       ) : null}
-<<<<<<< HEAD
       <CheckpointModal.Component
         checkpoint={checkpoint}
         config={experiment.config}
@@ -275,13 +258,6 @@
         onClose={handleOnCloseCheckpoint}
       />
       {checkpoint?.uuid && <CheckpointRegisterModal.Component checkpoints={checkpoint.uuid} />}
-      {modalModelCreateContextHolder}
-=======
-      {contextHolders.map((contextHolder, i) => (
-        <React.Fragment key={i}>{contextHolder}</React.Fragment>
-      ))}
-      {modelCreateModalComponent}
->>>>>>> fda950f9
     </>
   );
 };
